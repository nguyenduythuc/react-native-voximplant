Pod::Spec.new do |s|
    s.name         = 'react-native-voximplant'
    s.author       = { 'Zingaya Inc.' => 'info@voximplant.com' }
    s.source_files = 'ios/*'
    s.platform     = :ios, '8.0'
    s.license      = 'MIT'
    s.homepage     = 'https://github.com/voximplant/react-native-voximplant'
    s.source       = {:path => './ios/'}
    s.summary      = 'RN voximplant'
<<<<<<< HEAD
    s.version      = '1.3.1'
    s.dependency   'VoxImplantSDK', '2.17.0'
=======
    s.version      = '1.5.0'
    s.dependency   'VoxImplantSDK', '2.18.0'
>>>>>>> ed11d453
    s.dependency   'React'
end<|MERGE_RESOLUTION|>--- conflicted
+++ resolved
@@ -7,12 +7,7 @@
     s.homepage     = 'https://github.com/voximplant/react-native-voximplant'
     s.source       = {:path => './ios/'}
     s.summary      = 'RN voximplant'
-<<<<<<< HEAD
-    s.version      = '1.3.1'
-    s.dependency   'VoxImplantSDK', '2.17.0'
-=======
     s.version      = '1.5.0'
     s.dependency   'VoxImplantSDK', '2.18.0'
->>>>>>> ed11d453
     s.dependency   'React'
 end