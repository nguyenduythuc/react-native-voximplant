/*
 * Copyright (c) 2011-2019, Zingaya, Inc. All rights reserved.
 */

package com.voximplant.reactnative;

class Constants {
    static final String DISCONNECTED = "disconnected";
    static final String CONNECTING = "connecting";
    static final String CONNECTED = "connected";
    static final String LOGGING_IN = "logging_in";
    static final String LOGGED_IN = "logged_in";

    static final String EVENT_CONNECTION_ESTABLISHED = "VIConnectionEstablished";
    static final String EVENT_CONNECTION_CLOSED = "VIConnectionClosed";
    static final String EVENT_CONNECTION_FAILED = "VIConnectionFailed";
    static final String EVENT_AUTH_RESULT = "VIAuthResult";
    static final String EVENT_AUTH_TOKEN_RESULT = "VIAuthTokenResult";
    static final String EVENT_INCOMING_CALL = "VIIncomingCall";

    static final String EVENT_CALL_CONNECTED = "VICallConnected";
    static final String EVENT_CALL_DISCONNECTED = "VICallDisconnected";
    static final String EVENT_CALL_ENDPOINT_ADDED = "VICallEndpointAdded";
    static final String EVENT_CALL_FAILED = "VICallFailed";
    static final String EVENT_CALL_ICECOMPLETED = "VICallICECompleted";
    static final String EVENT_CALL_ICETIMEOUT = "VICallICETimeout";
    static final String EVENT_CALL_INFO_RECEIVED = "VICallInfoReceived";
    static final String EVENT_CALL_LOCAL_VIDEO_STREAM_ADDED = "VICallLocalVideoStreamAdded";
    static final String EVENT_CALL_LOCAL_VIDEO_STREAM_REMOVED = "VICallLocalVideoStreamRemoved";
    static final String EVENT_CALL_MESSAGE_RECEIVED = "VICallMessageReceived";
    static final String EVENT_CALL_PROGRESS_TONE_START = "VICallProgressToneStart";
    static final String EVENT_CALL_PROGRESS_TONE_STOP = "VICallProgressToneStop";
    static final String EVENT_ENDPOINT_INFO_UPDATED = "VIEndpointInfoUpdated";
    static final String EVENT_ENDPOINT_REMOTE_STREAM_ADDED = "VIEndpointRemoteVideoStreamAdded";
    static final String EVENT_ENDPOINT_REMOTE_STREAM_REMOVED = "VIEndpointRemoteVideoStreamRemoved";
    static final String EVENT_ENDPOINT_REMOVED = "VIEndpointRemoved";

    static final String EVENT_AUDIO_DEVICE_CHANGED = "VIAudioDeviceChanged";
    static final String EVENT_AUDIO_DEVICE_LIST_CHANGED = "VIAudioDeviceListChanged";

    static final String EVENT_CAMERA_DISCONNECTED = "VICameraDisconnected";
    static final String EVENT_CAMERA_ERROR = "VICameraError";
    static final String EVENT_CAMERA_SWITCH_DONE = "VICameraSwitchDone";
    static final String EVENT_CAMERA_SWITCH_ERROR = "VICameraSwitchError";


    static final String EVENT_NAME_CONNECTION_ESTABLISHED = "ConnectionEstablished";
    static final String EVENT_NAME_CONNECTION_FAILED = "ConnectionFailed";
    static final String EVENT_NAME_CONNECTION_CLOSED = "ConnectionClosed";
    static final String EVENT_NAME_AUTH_RESULT = "AuthResult";
    static final String EVENT_NAME_AUTH_TOKEN_RESULT = "AuthTokenResult";
    static final String EVENT_NAME_INCOMING_CALL = "IncomingCall";

    static final String EVENT_NAME_CALL_CONNECTED = "Connected";
    static final String EVENT_NAME_CALL_DISCONNECTED = "Disconnected";
    static final String EVENT_NAME_CALL_ENDPOINT_ADDED = "EndpointAdded";
    static final String EVENT_NAME_CALL_FAILED = "Failed";
    static final String EVENT_NAME_CALL_ICECOMPLETED = "ICECompleted";
    static final String EVENT_NAME_CALL_ICETIMEOUT = "ICETimeout";
    static final String EVENT_NAME_CALL_INFO_RECEIVED = "InfoReceived";
    static final String EVENT_NAME_CALL_LOCAL_VIDEO_STREAM_ADDED = "LocalVideoStreamAdded";
    static final String EVENT_NAME_CALL_LOCAL_VIDEO_STREAM_REMOVED = "LocalVideoStreamRemoved";
    static final String EVENT_NAME_CALL_MESSAGE_RECEIVED = "MessageReceived";
    static final String EVENT_NAME_CALL_PROGRESS_TONE_START = "ProgressToneStart";
    static final String EVENT_NAME_CALL_PROGRESS_TONE_STOP = "ProgressToneStop";
    static final String EVENT_NAME_ENDPOINT_INFO_UPDATED = "InfoUpdated";
    static final String EVENT_NAME_ENDPOINT_REMOTE_STREAM_ADDED = "RemoteVideoStreamAdded";
    static final String EVENT_NAME_ENDPOINT_REMOTE_STREAM_REMOVED = "RemoteVideoStreamRemoved";
    static final String EVENT_NAME_ENDPOINT_REMOVED = "Removed";

    static final String EVENT_NAME_AUDIO_DEVICE_CHANGED = "DeviceChanged";
    static final String EVENT_NAME_AUDIO_DEVICE_LIST_CHANGED = "DeviceListChanged";

    static final String EVENT_NAME_CAMERA_DISCONNECTED = "CameraDisconnected";
    static final String EVENT_NAME_CAMERA_ERROR = "CameraError";
    static final String EVENT_NAME_CAMERA_SWITCH_DONE = "CameraSwitchDone";
    static final String EVENT_NAME_CAMERA_SWITCH_ERROR = "CameraSwitchError";


    static final String EVENT_PARAM_NAME = "name";
    static final String EVENT_PARAM_RESULT = "result";
    static final String EVENT_PARAM_DISPLAY_NAME = "displayName";
    static final String EVENT_PARAM_TOKENS = "tokens";
    static final String EVENT_PARAM_ACCESS_TOKEN = "accessToken";
    static final String EVENT_PARAM_ACCESS_EXPIRE = "accessExpire";
    static final String EVENT_PARAM_REFRESH_TOKEN = "refreshToken";
    static final String EVENT_PARAM_REFRESH_EXPIRE = "refreshExpire";
    static final String EVENT_PARAM_KEY = "key";
    static final String EVENT_PARAM_CODE = "code";
    static final String EVENT_PARAM_MESSAGE = "message";
    static final String EVENT_PARAM_INCOMING_VIDEO = "video";

    static final String EVENT_PARAM_CALLID = "callId";
    static final String EVENT_PARAM_HEADERS = "headers";
    static final String EVENT_PARAM_ANSWERED_ELSEWHERE = "answeredElsewhere";
    static final String EVENT_PARAM_REASON = "reason";
    static final String EVENT_PARAM_BODY = "body";
    static final String EVENT_PARAM_MIMETYPE = "mimeType";
    static final String EVENT_PARAM_TEXT = "text";
    static final String EVENT_PARAM_ENDPOINTID = "endpointId";
    static final String EVENT_PARAM_ENDPOINT_NAME = "endpointName";
    static final String EVENT_PARAM_ENDPOINT_SIP_URI = "sipUri";
    static final String EVENT_PARAM_VIDEO_STREAM_ID = "videoStreamId";
    static final String EVENT_PARAM_IS_LOCAL = "isLocal";

    static final String EVENT_PARAM_CURRENT_AUDIO_DEVICE = "currentDevice";
    static final String EVENT_PARAM_AUDIO_DEVICE_LIST = "newDeviceList";

    static final String EVENT_PARAM_CAMERA_ERROR = "error";
    static final String EVENT_PARAM_IS_FRONT_CAMERA = "isFrontCamera";

    static final String CAMERA_TYPE_BACK = "back";
    static final String CAMERA_TYPE_FRONT = "front";
    static final int DEFAULT_CAMERA_RESOLUTION_WITDTH = 640;
    static final int DEFAULT_CAMERA_RESOLUTION_HEIGHT = 480;
    static final int DEFAULT_CAMERA_INDEX = 1;

    static final String SCALE_TYPE_FIT = "fit";
    static final String SCALE_TYPE_FILL = "fill";

    static final String BLUETOOTH = "Bluetooth";
    static final String EARPIECE = "Earpiece";
    static final String NONE = "None";
    static final String SPEAKER = "Speaker";
    static final String WIRED_HEADSET = "WiredHeadset";

    static final String REQUEST_ON_CALL_START = "REQUEST_ON_CALL_START";
    static final String REQUEST_ON_CALL_CONNECTED = "REQUEST_ON_CALL_CONNECTED";
<<<<<<< HEAD

    //Messenger
    static final String EVENT_MES_GET_USER = "VIGetUser";
    static final String EVENT_MES_EDIT_USER = "VIEditUser";
    static final String EVENT_MES_SET_STATUS = "VISetStatus";
    static final String EVENT_MES_SUBSCRIBE = "VISubscribe";
    static final String EVENT_MES_UNSUBSCRIBE = "VIUnsubscribe";
    static final String EVENT_MES_CREATE_CONVERSATION = "VICreateConversation";
    static final String EVENT_MES_GET_CONVERSATION = "VIGetConversation";
    static final String EVENT_MES_REMOVE_CONVERSATION = "VIRemoveConversation";
    static final String EVENT_MES_EDIT_CONVERSATION = "VIEditConversation";
    static final String EVENT_MES_TYPING = "VITyping";
    static final String EVENT_MES_SEND_MESSAGE = "VISendMessage";
    static final String EVENT_MES_EDIT_MESSAGE = "VIEditMessage";
    static final String EVENT_MES_REMOVE_MESSAGE = "VIRemoveMessage";
    static final String EVENT_MES_DELIVERED = "VIDelivered";
    static final String EVENT_MES_READ = "VIRead";
    static final String EVENT_MES_RETRANSMIT_EVENTS = "VIRetransmitEvents";
    static final String EVENT_MES_ERROR = "VIError";

    static final String EVENT_NAME_MES_GET_USER = "GetUser";
    static final String EVENT_NAME_MES_EDIT_USER = "EditUser";
    static final String EVENT_NAME_MES_SET_STATUS = "SetStatus";
    static final String EVENT_NAME_MES_SUBSCRIBE = "Subscribe";
    static final String EVENT_NAME_MES_UNSUBSCRIBE = "Unsubscribe";
    static final String EVENT_NAME_MES_CREATE_CONVERSATION = "CreateConversation";
    static final String EVENT_NAME_MES_GET_CONVERSATION = "GetConversation";
    static final String EVENT_NAME_MES_REMOVE_CONVERSATION = "RemoveConversation";
    static final String EVENT_NAME_MES_EDIT_CONVERSATION = "EditConversation";
    static final String EVENT_NAME_MES_TYPING = "Typing";
    static final String EVENT_NAME_MES_SEND_MESSAGE = "SendMessage";
    static final String EVENT_NAME_MES_EDIT_MESSAGE = "EditMessage";
    static final String EVENT_NAME_MES_REMOVE_MESSAGE = "RemoveMessage";
    static final String EVENT_NAME_MES_DELIVERED = "Delivered";
    static final String EVENT_NAME_MES_READ = "Read";
    static final String EVENT_NAME_MES_RETRANSMIT_EVENTS = "RetransmitEvents";
    static final String EVENT_NAME_MES_ERROR = "Error";
    static final String EVENT_NAME_MES_UNKNOWN = "Unknown";

    static final String EVENT_MES_ACTION_GET_USER = "getUser";
    static final String EVENT_MES_ACTION_GET_USERS = "getUsers";
    static final String EVENT_MES_ACTION_EDIT_USER = "editUser";
    static final String EVENT_MES_ACTION_SET_STATUS = "setStatus";
    static final String EVENT_MES_ACTION_SUBSCRIBE = "subscribe";
    static final String EVENT_MES_ACTION_UNSUBSCRIBE = "unsubscribe";
    static final String EVENT_MES_ACTION_MANAGE_NOTIFICATIONS = "manageNotifications";
    static final String EVENT_MES_ACTION_CREATE_CONVERSATION = "createConversation";
    static final String EVENT_MES_ACTION_GET_CONVERSATION = "getConversation";
    static final String EVENT_MES_ACTION_GET_CONVERSATIONS = "getConversations";
    static final String EVENT_MES_ACTION_REMOVE_CONVERSATION = "removeConversation";
    static final String EVENT_MES_ACTION_LEAVE_CONVERSATION = "leaveConversation";
    static final String EVENT_MES_ACTION_JOIN_CONVERSATION = "joinConversation";
    static final String EVENT_MES_ACTION_ADD_PARTICIPANTS = "addParticipants";
    static final String EVENT_MES_ACTION_EDIT_PARTICIPANTS = "editParticipants";
    static final String EVENT_MES_ACTION_REMOVE_PARTICIPANTS = "removeParticipants";
    static final String EVENT_MES_ACTION_EDIT_CONVERSATION = "editConversation";
    static final String EVENT_MES_ACTION_TYPING = "typing";
    static final String EVENT_MES_ACTION_SEND_MESSAGE = "sendMessage";
    static final String EVENT_MES_ACTION_EDIT_MESSAGE = "editMessage";
    static final String EVENT_MES_ACTION_REMOVE_MESSAGE = "removeMessage";
    static final String EVENT_MES_ACTION_DELIVERED = "delivered";
    static final String EVENT_MES_ACTION_READ = "read";
    static final String EVENT_MES_ACTION_RETRANSMIT_EVENTS = "retransmitEvents";
    static final String EVENT_MES_ACTION_UNKNOWN = "unknown";

    static final String EVENT_MES_PARAM_EVENT_TYPE = "messengerEventType";
    static final String EVENT_MES_PARAM_ACTION = "messengerAction";
    static final String EVENT_MES_PARAM_USER_ID = "userId";
    static final String EVENT_MES_PARAM_CONVERSATIONS_LIST = "conversationsList";
    static final String EVENT_MES_PARAM_CUSTOM_DATA = "customData";
    static final String EVENT_MES_PARAM_PRIVATE_CUSTOM_DATA = "privateCustomData";
    static final String EVENT_MES_PARAM_USER = "user";
    static final String EVENT_MES_PARAM_USER_STATUS = "userStatus";
    static final String EVENT_MES_PARAM_ONLINE = "online";
    static final String EVENT_MES_PARAM_TIMESTAMP = "timestamp";
    static final String EVENT_MES_PARAM_USERS = "users";
    static final String EVENT_MES_PARAM_MESSENGER_NOTIFICATIONS = "messengerNotifications";
    static final String EVENT_MES_PARAM_CAN_WRITE = "canWrite";
    static final String EVENT_MES_PARAM_CAN_MANAGE_PARTICIPANTS = "canManageParticipants";
    static final String EVENT_MES_PARAM_SEQUENCE = "sequence";
    static final String EVENT_MES_PARAM_UUID = "uuid";
    static final String EVENT_MES_PARAM_TITLE = "title";
    static final String EVENT_MES_PARAM_CREATED_AT = "createdAt";
    static final String EVENT_MES_PARAM_DISTINCT = "distinct";
    static final String EVENT_MES_PARAM_LAST_READ = "lastRead";
    static final String EVENT_MES_PARAM_LAST_SEQ = "lastSeq";
    static final String EVENT_MES_PARAM_LAST_UPDATE = "lastUpdate";
    static final String EVENT_MES_PARAM_PARTICIPANTS = "participants";
    static final String EVENT_MES_PARAM_PUBLIC_JOIN = "publicJoin";
    static final String EVENT_MES_PARAM_IS_UBER = "isUber";
    static final String EVENT_MES_PARAM_CONVERSATION = "conversation";
    static final String EVENT_MES_PARAM_CONVERSATION_UUID = "conversationUUID";
    static final String EVENT_MES_PARAM_SENDER = "sender";
    static final String EVENT_MES_PARAM_TEXT = "text";
    static final String EVENT_MES_PARAM_TYPE = "type";
    static final String EVENT_MES_PARAM_DATA = "data";
    static final String EVENT_MES_PARAM_PAYLOAD = "payload";
    static final String EVENT_MES_PARAM_MESSAGE = "message";
    static final String EVENT_MES_PARAM_FROM_SEQUENCE = "fromSequence";
    static final String EVENT_MES_PARAM_TO_SEQUENCE = "toSequence";
    static final String EVENT_MES_PARAM_EVENTS = "events";
    static final String EVENT_MES_PARAM_DESCRIPTION = "description";
    static final String EVENT_MES_PARAM_CODE = "code";

    static final String EDIT_MESSAGE = "EditMessage";
    static final String SEND_MESSAGE = "SendMessage";
=======
>>>>>>> ed11d453
}<|MERGE_RESOLUTION|>--- conflicted
+++ resolved
@@ -126,7 +126,6 @@
 
     static final String REQUEST_ON_CALL_START = "REQUEST_ON_CALL_START";
     static final String REQUEST_ON_CALL_CONNECTED = "REQUEST_ON_CALL_CONNECTED";
-<<<<<<< HEAD
 
     //Messenger
     static final String EVENT_MES_GET_USER = "VIGetUser";
@@ -233,6 +232,4 @@
 
     static final String EDIT_MESSAGE = "EditMessage";
     static final String SEND_MESSAGE = "SendMessage";
-=======
->>>>>>> ed11d453
 }