--- conflicted
+++ resolved
@@ -33,9 +33,5 @@
 dependencies {
     implementation fileTree(dir: "libs", include: ["*.jar"])
     implementation "com.facebook.react:react-native:+"
-<<<<<<< HEAD
-    implementation "com.voximplant:voximplant-sdk:2.8.0"
-=======
     implementation "com.voximplant:voximplant-sdk:2.8.1"
->>>>>>> ed11d453
 }