--- conflicted
+++ resolved
@@ -1,7 +1,5 @@
 # Changelog
 
-<<<<<<< HEAD
-=======
 ### 1.5.0
 - Introduce VideoView showOnTop prop for Android to indicate that the video view should be displayed on top of others.
   Fix for [#57](https://github.com/voximplant/react-native-voximplant/issues/57)
@@ -13,7 +11,6 @@
 - Fix to receive EndpointEvents after subscription in CallEvents.EndpointAdded event in case of incoming call
 - Remove unused imports
 
->>>>>>> ed11d453
 ### 1.3.1
 - Update native Android and iOS modules to use Voximplant Andorid SDK 2.8.0 and Voximplant iOS SDK 2.17.0
 - Introduce ClientConfig.requestAudioFocusMode option to specify when audio focus request should be performed by SDK 
